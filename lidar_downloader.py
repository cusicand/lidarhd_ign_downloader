--- conflicted
+++ resolved
@@ -14,7 +14,6 @@
 from tqdm import tqdm
 
 import geopandas as gpd
-<<<<<<< HEAD
 import psutil
 import concurrent.futures
 from distutils.spawn import find_executable
@@ -83,36 +82,21 @@
         return False
 # %%
 def pdal_json_pipeline(input_laz_fn, out_tif_fn, compute_elev="mean", tr=1.0) -> dict:
-=======
-
-
-# %%
-def pdal_json_pipeline(input_laz_fn, out_tif_fn, out_type="mean", tr=1):
->>>>>>> d6a100fd
     pdal_json_pipeline = {
         "pipeline": [
             # To do: check if this is a text or posix object
             input_laz_fn,
-<<<<<<< HEAD
             {"type": "filters.range", "limits": "Classification[0:2]"},
             {
                 "filename": out_tif_fn,
                 "gdaldriver": "GTiff",
                 "output_type": compute_elev,
-=======
-            {"type": "filters.range", "limits": "Classification[1:2]"},
-            {
-                "filename": out_tif_fn,
-                "gdaldriver": "GTiff",
-                "output_type": out_type,
->>>>>>> d6a100fd
                 "resolution": tr,
                 "type": "writers.gdal",
             },
         ]
     }
     return pdal_json_pipeline
-<<<<<<< HEAD
 # END def
 
 def process_tile(laz_path: str | Path,
@@ -156,30 +140,6 @@
         print_infoBM(f"{filename} Downloaded.")
     else:
         print_infoBM(f"{filename} already exists.")
-=======
-
-
-# END def
-
-
-def pdal_wrench_density(
-    input_laz_fn,
-    out_tif,
-    tr=1.0,
-):
-    cmd_pdal_wrench = []
-    cmd_pdal_wrench.extend(
-        [
-            "pdal_wrench",
-            "density",
-            f"--input={input_laz_fn}",
-            f"--resolution={tr}",
-            f"--output={out_tif}",
-        ]
-    )
-    return cmd_pdal_wrench
-
->>>>>>> d6a100fd
 
 def get_lidar_tiles(
     tiles_df: gpd.GeoDataFrame, aoi_feature: gpd.GeoDataFrame
@@ -196,18 +156,9 @@
     # Spatial request to select the intersection between two shapefiles
     intersection = tiles_df[tiles_df.intersects(aoi_feature.geometry.values[0])]
     return intersection
-<<<<<<< HEAD
 # END def
 
 def download_data(selected_tiles: gpd.GeoDataFrame, out_dir: str | Path) -> None:
-=======
-
-
-# END def
-
-
-def download_data(selected_tiles: gpd.GeoDataFrame, out_dir: Path) -> None:
->>>>>>> d6a100fd
     """Download desired tiles.
     This function check first if data exist into indicated `out_laz_dir`.
     If yes, the function pass the downloading process. If not, will download.
@@ -225,10 +176,7 @@
         print(f"Downloading {selected_tiles['nom_pkk'].values[0]}\n-----")
         wget.download(url=selected_tiles["url_telech"].values[0], out=str(out_dir))
     # END if
-
-
 # ENd def
-<<<<<<< HEAD
 
 # %%
 def main(args: argparse.Namespace = None):
@@ -241,93 +189,27 @@
         # workdir = Path.cwd()
         workdir = Path(__file__).parent
         print_infoBM(f"As not out_path have been specified, data will be stored by default in $HOME/lidarhd_ign_downloader/raw_laz_data")
-=======
-# %%
-def getparser():
-    args_desc = """
-    --------------------------------------------------
-    lidarhd downloader --> 'lidarhd_downloader.py' module
-
-    Script to download lidar-hd classified tiles from IGN.
-    --------------------------------------------------"""
-
-    # Create an argument parser to get the CLI user arguments
-    parser = argparse.ArgumentParser(
-        prog="lidarhd_downloader.py.py",
-        formatter_class=argparse.RawDescriptionHelpFormatter,
-        description=args_desc,
-    )
-    # MANDATORY - Inputs
-    parser.add_argument("aoi", type=str, help="path to image aoi.shp file")
-    # OPTIONNALS
-    parser.add_argument(
-        "-out_data",
-        "--out_data_path",
-        type=str,
-        default=None,
-        help="Out data-path directory. If not specified, data will be stored in lidar_downloader.py base-path by default.",
-    )
-    parser.add_argument(
-        "-tr",
-        "--dem_resolution",
-        type=float,
-        default=1.0,
-        help="resolution of output DEM. Default value : 1.0",
-    )
-    parser.add_argument(
-        "-dtype",
-        "--file_data_type",
-        type=str,
-        default="gtiff",
-        choices=["gtiff", "vrt"],
-        help="Outout data format between GeoTIff and Virtual Dataset (VRT). Default value : GTiff",
-    )
-    return parser
-
-
-# END def
-# %%
-def main():
-    # Get arguments
-    parser = getparser()
-    args = parser.parse_args()
-    if args.out_data_path == None:
-        # workdir = Path.cwd()
-        workdir = Path(__file__).parent
-        print(
-            f"As not out_path have been specified, data will be stored in $Home/lidarhd_ign_downloader/raw_laz_data\n-----"
-        )
->>>>>>> d6a100fd
     else:
         workdir = Path(args.out_data_path)
         if not workdir.exists():
             workdir.mkdir()
         # END if
-<<<<<<< HEAD
         print_infoBM(f"Data will be stored in {workdir}/raw_laz_data")
     # END if
-
+        print_infoBM(f"Data will be stored in {workdir}/raw_laz_data\n-----")
+    # END if
     print_infoBM(f"Working on: {workdir}")
-=======
-        print(f"Data will be stored in {workdir}/raw_laz_data\n-----")
-    # END if
-    print(f"Working on: {workdir}")
->>>>>>> d6a100fd
+
     extraction_path = workdir.joinpath("raw_laz_data")
     if not extraction_path.exists():
         # Creating directory if not exist
         extraction_path.mkdir()
     # END if
-<<<<<<< HEAD
-    # Downloading IGN database if not exist
-=======
->>>>>>> d6a100fd
     tiles_fn = workdir.joinpath("ign_resources", "TA_diff_pkk_lidarhd_classe.shp")
 
     if not workdir.joinpath("ign_resources").exists():
         workdir.joinpath("ign_resources").mkdir()
     # END if
-<<<<<<< HEAD
 
     if not tiles_fn.exists():
         priont_infoBM("Downloading IGN database . . .")
@@ -356,22 +238,6 @@
             shell=True, stdout=subprocess.PIPE, stderr=subprocess.PIPE, text=True)
     # END if
 
-=======
-    if not tiles_fn.exists():
-        wget.download(
-            url="https://diffusion-lidarhd-classe.ign.fr/download/lidar/shp/classe",
-            out=str(workdir.joinpath("ign_resources")),
-        )
-        subprocess.run(
-            f"unzip {str(workdir.joinpath('ign_resources', 'grille.zip'))} -d {str(workdir.joinpath('ign_resources'))}",
-            shell=True,
-            stdout=subprocess.PIPE,
-            stderr=subprocess.PIPE,
-            text=True,
-        )
-        # os.system(f"unzip {str(workdir.joinpath('ign_resources', 'grille.zip'))} -d {str(workdir.joinpath('ign_resources'))}")
-    # END if
->>>>>>> d6a100fd
     # Reading shapefiles using GeoPandas. Can take several seconds
     print_infoBM("Reading lidarHD database . . .")
     tiles_df = gpd.read_file(tiles_fn, engine="pyogrio")
@@ -382,21 +248,13 @@
         print_infoBM(f"Iterating through {i+1}/{len(aoi_df)} features within AOI")
         aoi_row = aoi_df.loc[[i]]
         # Spatial request to select the intersection between two shapefiles
-<<<<<<< HEAD
         selection = tiles_df[tiles_df.intersects(aoi_row.geometry.values[0])]
         print_infoBM(f"{len(selection)} tiles intersects '{aoi_df.loc[[i]].aoi_name.values[0]}' AOI.")
-=======
-        selection = get_lidar_tiles(tiles_df, aoi_df.loc[[i]])
-        print(
-            f"{len(selection)} tiles intersects '{aoi_df.loc[[i]].aoi_name.values[0]}'\n-----"
-        )
->>>>>>> d6a100fd
         aoi_path = workdir.joinpath(aoi_df.loc[[i]].aoi_name.values[0])
         # Check if directory exist
         if not aoi_path.exists():
             aoi_path.mkdir()
         # END if
-<<<<<<< HEAD
 
         #  Multi-threaded downloading process:
         with concurrent.futures.ThreadPoolExecutor() as executor:
@@ -540,78 +398,11 @@
             # END for
         # END if
     # END for
-=======
-        print(f"{len(selection)} tiles found . . .\n-----")
-        for g in range(len(selection)):
-            download_data(selection.iloc[[g]], extraction_path)
-        # END for
-        list_tiff_files = []
-        list_tiff_density_files = []
-        for j in tqdm(range(len(selection))):
-            laz_path = extraction_path.joinpath(selection["nom_pkk"].values[j])
-            laz_fn = (laz_path.name).split(".")[0]
-            dem_out_path = aoi_path.joinpath(f"{laz_fn}.tif")
-            dem_density_out_path = aoi_path.joinpath(f"{laz_fn}_PointDensity.tif")
-            print(f"Converting '{laz_fn}' file into '{dem_out_path.name}'\n-----")
-            json_pipeline = pdal_json_pipeline(
-                str(laz_path),
-                str(dem_out_path),
-                out_type="mean",
-                tr=args.dem_resolution,
-            )
-            pdal_json_str = json.dumps(json_pipeline)
-            pipeline = pdal.Pipeline(pdal_json_str).execute()
-            subprocess.run(
-                " ".join(
-                    pdal_wrench_density(
-                        str(laz_path),
-                        out_tif=str(dem_density_out_path),
-                        tr=args.dem_resolution,
-                    )
-                ),
-                shell=True,
-            )
-            list_tiff_files.append(str(dem_out_path))
-            list_tiff_density_files.append(str(dem_density_out_path))
-        # END for
-        # Merging all raster files info single one.
-        # TODO: solve problem with border when mosaic tiles.
-        os.chdir(aoi_path)
-        # Merge all tiles by a given resolution
-
-        if args.file_data_type == "gtiff":
-            cmd = f"gdal_merge.py -of GTiff -ot Float32 \
-                -ps {args.dem_resolution} {args.dem_resolution} -n -9999 -a_nodata -9999 \
-                -o {aoi_df.loc[[i]].aoi_name.values[0]}_{args.dem_resolution}_merged.tif {' '.join(list_tiff_files)}"
-            # print(cmd)
-        if args.file_data_type == "vrt":
-            cmd = f"gdalbuildvrt -tr {args.dem_resolution} {args.dem_resolution} \
-                -r bilinear {aoi_df.loc[[i]].aoi_name.values[0]}_{args.dem_resolution}_merged.vrt {' '.join(list_tiff_files)}"
-            # print(cmd)
-        subprocess.run(
-            cmd, shell=True, stdout=subprocess.PIPE, stderr=subprocess.PIPE, text=True
-        )
-        cmd_merge_pointdensity = f"gdal_merge.py -of GTiff -ot Float32 -a_nodata -9999 \
-                            -ps {args.dem_resolution} {args.dem_resolution} -n -9999 -a_nodata -9999 \
-                            -o {aoi_df.loc[[i]].aoi_name.values[0]}_{args.dem_resolution}_merged_PointDensity.tif {' '.join(list_tiff_density_files)}"
-        subprocess.run(
-            cmd_merge_pointdensity,
-            shell=True,
-            stdout=subprocess.PIPE,
-            stderr=subprocess.PIPE,
-            text=True,
-        )
-        # os.system(cmd)
-    # END for
-
-
->>>>>>> d6a100fd
+
 # %%
 if __name__ == "__main__":
     start_time = time.time()
     main()
     elapsed_time = time.time() - start_time
-    print(
-        f"Elapsed time in %H:%M:%S: {time.strftime('%H:%M:%S', time.gmtime(elapsed_time))}"
-    )
+    print(f"Elapsed time in %H:%M:%S: {time.strftime('%H:%M:%S', time.gmtime(elapsed_time))}")
 # %%